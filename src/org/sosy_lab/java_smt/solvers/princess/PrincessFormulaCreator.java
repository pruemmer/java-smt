--- conflicted
+++ resolved
@@ -412,17 +412,10 @@
     return (t instanceof IBinFormula) && val.equals(((IBinFormula) t).j()); // j is the operator
   }
 
-<<<<<<< HEAD
-  public IExpression makeFunction(PrincessFunctionDeclaration pFuncDecl, List<IExpression> args) {
-    System.out.println(pFuncDecl);
-    System.out.println(args);
-    return pFuncDecl.makeApp(getEnv(), args);
-=======
   @Override
   public PrincessFunctionDeclaration declareUFImpl(
       String pName, Sort pReturnType, List<Sort> args) {
     return new PrincessIFunctionDeclaration(environment.declareFun(pName, pReturnType, args));
->>>>>>> 923c31eb
   }
 
   @Override
