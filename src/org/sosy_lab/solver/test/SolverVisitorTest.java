/*
 *  JavaSMT is an API wrapper for a collection of SMT solvers.
 *  This file is part of JavaSMT.
 *
 *  Copyright (C) 2007-2015  Dirk Beyer
 *  All rights reserved.
 *
 *  Licensed under the Apache License, Version 2.0 (the "License");
 *  you may not use this file except in compliance with the License.
 *  You may obtain a copy of the License at
 *
 *      http://www.apache.org/licenses/LICENSE-2.0
 *
 *  Unless required by applicable law or agreed to in writing, software
 *  distributed under the License is distributed on an "AS IS" BASIS,
 *  WITHOUT WARRANTIES OR CONDITIONS OF ANY KIND, either express or implied.
 *  See the License for the specific language governing permissions and
 *  limitations under the License.
 */
package org.sosy_lab.solver.test;

import static com.google.common.truth.Truth.assertThat;
import static com.google.common.truth.TruthJUnit.assume;

import com.google.common.collect.ImmutableList;
import com.google.common.collect.Lists;
import com.google.common.collect.Sets;

import org.junit.Test;
import org.junit.runner.RunWith;
import org.junit.runners.Parameterized;
import org.junit.runners.Parameterized.Parameter;
import org.junit.runners.Parameterized.Parameters;
import org.sosy_lab.solver.SolverContextFactory.Solvers;
import org.sosy_lab.solver.api.BooleanFormula;
import org.sosy_lab.solver.api.Formula;
import org.sosy_lab.solver.api.FunctionDeclaration;
import org.sosy_lab.solver.api.FunctionDeclarationKind;
import org.sosy_lab.solver.api.NumeralFormula.IntegerFormula;
import org.sosy_lab.solver.visitors.BooleanFormulaTransformationVisitor;
import org.sosy_lab.solver.visitors.BooleanFormulaVisitor;
import org.sosy_lab.solver.visitors.DefaultBooleanFormulaVisitor;
import org.sosy_lab.solver.visitors.DefaultFormulaVisitor;
import org.sosy_lab.solver.visitors.FormulaTransformationVisitor;
import org.sosy_lab.solver.visitors.FormulaVisitor;
import org.sosy_lab.solver.visitors.TraversalProcess;

import java.util.ArrayList;
import java.util.HashMap;
import java.util.HashSet;
import java.util.List;
import java.util.Set;

@RunWith(Parameterized.class)
public class SolverVisitorTest extends SolverBasedTest0 {

  @Parameters(name = "{0}")
  public static Object[] getAllSolvers() {
    return Solvers.values();
  }

  @Parameter(0)
  public Solvers solver;

  @Override
  protected Solvers solverToUse() {
    return solver;
  }

  @Test
  public void booleanIdVisit() {
    BooleanFormula t = bmgr.makeBoolean(true);
    BooleanFormula f = bmgr.makeBoolean(false);
    BooleanFormula x = bmgr.makeVariable("x");
    BooleanFormula y = bmgr.makeVariable("y");
    BooleanFormula z = bmgr.makeVariable("z");
    BooleanFormula and = bmgr.and(x, y);
    BooleanFormula or = bmgr.or(x, y);
    BooleanFormula ite = bmgr.ifThenElse(x, and, or);
    BooleanFormula impl = bmgr.implication(z, y);
    BooleanFormula eq = bmgr.equivalence(t, y);
    BooleanFormula not = bmgr.not(eq);

    for (BooleanFormula bf : Lists.newArrayList(t, f, x, y, z, and, or, ite, impl, eq, not)) {
      BooleanFormulaVisitor<BooleanFormula> identityVisitor =
          new BooleanFormulaTransformationVisitor(
              mgr, new HashMap<BooleanFormula, BooleanFormula>()) {
            // we need a subclass, because the original class is 'abstract'
          };
      assertThatFormula(bmgr.visit(identityVisitor, bf)).isEqualTo(bf);
    }
  }

  @Test
  public void booleanIdVisitWithAtoms() {
    IntegerFormula n12 = imgr.makeNumber(12);
    IntegerFormula a = imgr.makeVariable("a");
    IntegerFormula b = imgr.makeVariable("b");
    IntegerFormula sum = imgr.add(a, b);
    IntegerFormula diff = imgr.subtract(a, b);
    IntegerFormula neg = imgr.negate(a);
    BooleanFormula eq = imgr.equal(n12, a);
    IntegerFormula ite = bmgr.ifThenElse(eq, sum, diff);

    for (IntegerFormula f : Lists.newArrayList(a, b, n12, neg, ite)) {
      BooleanFormulaVisitor<BooleanFormula> identityVisitor =
          new BooleanFormulaTransformationVisitor(
              mgr, new HashMap<BooleanFormula, BooleanFormula>()) {
            // we need a subclass, because the original class is 'abstract'
          };
      BooleanFormula bf = imgr.equal(n12, f);
      assertThatFormula(bmgr.visit(identityVisitor, bf)).isEqualTo(bf);
    }
  }

  /**
   * A very basic test for the formula visitor, defines a visitor
   * which gathers all found free variables.
   */
  @Test
  public void testFormulaVisitor() {
    IntegerFormula x, y, z;
    x = imgr.makeVariable("x");
    y = imgr.makeVariable("y");
    z = imgr.makeVariable("z");

    BooleanFormula f = bmgr.or(imgr.equal(z, imgr.add(x, y)), imgr.equal(x, imgr.add(z, y)));

    final Set<String> usedVariables = new HashSet<>();

    FormulaVisitor<TraversalProcess> nameExtractor =
        new DefaultFormulaVisitor<TraversalProcess>() {
          @Override
          protected TraversalProcess visitDefault(Formula f) {
            return TraversalProcess.CONTINUE;
          }

          @Override
          public TraversalProcess visitFreeVariable(Formula f, String name) {
            usedVariables.add(name);
            return TraversalProcess.CONTINUE;
          }
        };
    mgr.visitRecursively(nameExtractor, f);
    assertThat(usedVariables).isEqualTo(Sets.newHashSet("x", "y", "z"));
  }

  @Test
  public void testBooleanFormulaQuantifierHandling() throws Exception {
    requireQuantifiers();

    assume().that(solverToUse()).isNotEqualTo(Solvers.PRINCESS);

    assert qmgr != null;

    BooleanFormula x = bmgr.makeVariable("x");
    BooleanFormula constraint = qmgr.forall(ImmutableList.of(x), x);
    assertThatFormula(constraint).isUnsatisfiable();
    BooleanFormula newConstraint =
        bmgr.visit(
            new BooleanFormulaTransformationVisitor(
                mgr, new HashMap<BooleanFormula, BooleanFormula>()) {},
            constraint);
    assertThatFormula(newConstraint).isUnsatisfiable();
  }

  @Test
  public void testVisitingTrue() throws Exception {

    // Check that "true" is correctly treated as a constant.
    BooleanFormula t = bmgr.makeBoolean(true);
    final List<Boolean> containsTrue = new ArrayList<>();
    mgr.visitRecursively(
        new DefaultFormulaVisitor<TraversalProcess>() {
          @Override
          protected TraversalProcess visitDefault(Formula f) {
            return TraversalProcess.CONTINUE;
          }

          @Override
          public TraversalProcess visitConstant(Formula f, Object o) {
            if (f.equals(bmgr.makeBoolean(true))) {
              containsTrue.add(true);
            }
            return TraversalProcess.CONTINUE;
          }
        },
        t);
    assertThat(containsTrue).isNotEmpty();
  }

  @Test
  public void testCorrectFunctionNames() throws Exception {
    BooleanFormula a = bmgr.makeVariable("a");
    BooleanFormula b = bmgr.makeVariable("b");
    BooleanFormula ab = bmgr.and(a, b);

    final Set<String> found = new HashSet<>();
    mgr.visitRecursively(
        new DefaultFormulaVisitor<TraversalProcess>() {

          @Override
          protected TraversalProcess visitDefault(Formula f) {
            return TraversalProcess.CONTINUE;
          }

          @Override
          public TraversalProcess visitFunction(
              Formula f,
              List<Formula> args,
              FunctionDeclaration<?> functionDeclaration) {

            found.add(functionDeclaration.getName());

            return TraversalProcess.CONTINUE;
          }

          @Override
          public TraversalProcess visitFreeVariable(Formula f, String name) {
            found.add(name);
            return TraversalProcess.CONTINUE;
          }
        },
        ab);

    assertThat(found).hasSize(3);
    assertThat(found).doesNotContain(ab.toString());
  }

  @Test
  public void recursiveTransformationVisitorTest() throws Exception {
    BooleanFormula f =
        bmgr.or(
            imgr.equal(
                imgr.add(imgr.makeVariable("x"), imgr.makeVariable("y")), imgr.makeNumber(1)),
            imgr.equal(imgr.makeVariable("z"), imgr.makeNumber(10)));
    BooleanFormula transformed =
        mgr.transformRecursively(
            new FormulaTransformationVisitor(mgr) {
              @Override
              public Formula visitFreeVariable(Formula f, String name) {
                return mgr.makeVariable(mgr.getFormulaType(f), name + "'");
              }
            },
            f);
    assertThatFormula(transformed)
        .isEquivalentTo(
            bmgr.or(
                imgr.equal(
                    imgr.add(imgr.makeVariable("x'"), imgr.makeVariable("y'")), imgr.makeNumber(1)),
                imgr.equal(imgr.makeVariable("z'"), imgr.makeNumber(10))));
  }

  @Test
  public void booleanRecursiveTraversalTest() throws Exception {
    BooleanFormula f =
        bmgr.or(
            bmgr.and(bmgr.makeVariable("x"), bmgr.makeVariable("y")),
            bmgr.and(
                ImmutableList.of(
                    bmgr.makeVariable("z"),
                    bmgr.makeVariable("d"),
                    imgr.equal(imgr.makeVariable("gg"), imgr.makeNumber(5)))));
    final Set<String> foundVars = new HashSet<>();
<<<<<<< HEAD
    bmgr.visitRecursively(new DefaultBooleanFormulaVisitor<TraversalProcess>() {
      @Override
      protected TraversalProcess visitDefault() {
        return TraversalProcess.CONTINUE;
      }

      @Override
      public TraversalProcess visitAtom(
          BooleanFormula atom, FunctionDeclaration<BooleanFormula> funcDecl) {
        if (funcDecl.getKind() == FunctionDeclarationKind.VAR) {
          foundVars.add(funcDecl.getName());
        }
        return TraversalProcess.CONTINUE;
      }
    }, f);
=======
    bmgr.visitRecursively(
        new DefaultBooleanFormulaVisitor<TraversalProcess>() {
          @Override
          protected TraversalProcess visitDefault() {
            return TraversalProcess.CONTINUE;
          }

          @Override
          public TraversalProcess visitAtom(BooleanFormula atom, FunctionDeclaration funcDecl) {
            if (funcDecl.getKind() == FunctionDeclarationKind.VAR) {
              foundVars.add(funcDecl.getName());
            }
            return TraversalProcess.CONTINUE;
          }
        },
        f);
>>>>>>> afc992d6
    assertThat(foundVars).containsExactly("x", "y", "z", "d");
  }
}<|MERGE_RESOLUTION|>--- conflicted
+++ resolved
@@ -262,7 +262,6 @@
                     bmgr.makeVariable("d"),
                     imgr.equal(imgr.makeVariable("gg"), imgr.makeNumber(5)))));
     final Set<String> foundVars = new HashSet<>();
-<<<<<<< HEAD
     bmgr.visitRecursively(new DefaultBooleanFormulaVisitor<TraversalProcess>() {
       @Override
       protected TraversalProcess visitDefault() {
@@ -278,24 +277,6 @@
         return TraversalProcess.CONTINUE;
       }
     }, f);
-=======
-    bmgr.visitRecursively(
-        new DefaultBooleanFormulaVisitor<TraversalProcess>() {
-          @Override
-          protected TraversalProcess visitDefault() {
-            return TraversalProcess.CONTINUE;
-          }
-
-          @Override
-          public TraversalProcess visitAtom(BooleanFormula atom, FunctionDeclaration funcDecl) {
-            if (funcDecl.getKind() == FunctionDeclarationKind.VAR) {
-              foundVars.add(funcDecl.getName());
-            }
-            return TraversalProcess.CONTINUE;
-          }
-        },
-        f);
->>>>>>> afc992d6
     assertThat(foundVars).containsExactly("x", "y", "z", "d");
   }
 }