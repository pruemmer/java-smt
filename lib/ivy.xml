<?xml version="1.0" encoding="UTF-8"?>
<ivy-module version="2.0"
        xmlns:e="http://ant.apache.org/ivy/extra"
        xmlns:xsi="http://www.w3.org/2001/XMLSchema-instance"
        xsi:noNamespaceSchemaLocation="http://ant.apache.org/ivy/schemas/ivy.xsd">
    <info organisation="org.sosy_lab" module="javasmt">
      <license name="The Apache Software License, Version 2.0" url="http://www.apache.org/licenses/LICENSE-2.0.txt"/>

      <description homepage="https://github.com/sosy-lab/java-smt">
          Java wrapper for Z3, MathSAT5, SMTInterpol, Princess SMT solvers.
      </description>
    </info>

    <configurations>
        <!-- All dependencies that are only needed during build. -->
        <conf name="build" visibility="private" description="for developing and testing"/>

        <!-- The minimal dependencies, without any solver. -->
        <conf name="core" visibility="private" description="minimal configuration, no solver included"/>

        <!-- The normal dependencies with only one solver included. -->
        <conf name="runtime-mathsat" extends="core" description="only one solver included"/>
        <conf name="runtime-optimathsat" extends="core" description="only one solver included"/>
        <conf name="runtime-smtinterpol" extends="core" description="only one solver included"/>
        <conf name="runtime-princess" extends="core" description="only one solver included"/>
        <conf name="runtime-z3" extends="core" description="only one solver included"/>

        <!-- The normal dependencies with all solvers included. -->
        <conf name="runtime" extends="runtime-mathsat,runtime-optimathsat,runtime-smtinterpol,runtime-princess,runtime-z3" description="all solvers included"/>

        <!-- Dependencies needed for building or running tests. -->
        <conf name="test" visibility="private" description="for developing and testing"/>

        <!-- Dependencies needed for running source-code auto-formatter. -->
        <conf name="format-source" visibility="private" description="for developing and testing"/>

        <!-- Dependencies needed for running CheckStyle. -->
        <conf name="checkstyle" visibility="private" description="for developing and testing"/>

        <!-- Dependencies needed for running SpotBugs. -->
        <conf name="spotbugs" visibility="private" description="for developing and testing"/>

        <!-- Additional files like JavaDocs or source code that will help developers.
             These are not downloaded by default, but only when "ant install-contrib" is called. -->
        <conf name="contrib" visibility="private"/>

        <!-- Configuration for publishing sources -->
        <conf name="sources" description="sources of JavaSMT" />

        <conf name="sources-all" extends="sources,contrib" description="sources of JavaSMT and its dependencies" />
    </configurations>

    <publications defaultconf="core">
        <artifact />

        <artifact conf="sources" e:classifier="sources" type="source" ext="jar"/>
    </publications>

    <dependencies>
        <!-- SoSy-Lab Common Library -->
        <dependency org="org.sosy_lab" name="common" rev="0.3000-229-g055f2fd" conf="core->runtime; contrib->sources"/>

        <!-- Google Core Libraries for Java
             Contains a lot of helpful data structures. -->
        <dependency org="com.google.guava" name="guava" rev="23.5-jre" conf="core->default; contrib->sources"/>

        <!--  Guava-testlib contains many useful testing utilities -->
        <dependency org="com.google.guava" name="guava-testlib" rev="23.5-jre" conf="test->default; contrib->sources"/>

        <!-- Dependency on Ivy itself so that we can ugprade it easily.
             Change version number in build.xml for upgrading. -->
        <dependency org="org.apache.ivy" name="ivy" rev="${ivy.target_version}" conf="build->default"/>

        <!-- Google Auto-Value
             Library for auto-generating value types. -->
        <dependency org="com.google.auto.value" name="auto-value" rev="1.5" conf="build->default"/>

        <!-- JUnit
             Testing framework. -->
        <dependency org="junit" name="junit" rev="4.12" conf="test->default"/>

        <!-- JaCoCo
             Library for code coverage -->
        <dependency org="org.jacoco" name="org.jacoco.ant" rev="0.8.0" conf="build->default"/>

        <!-- The JUnit task for Ant so that we can run the tests.
             The property used here is defined in build.xml according to the current Ant version. -->
        <dependency org="org.apache.ant" name="ant-junit" rev="${ant.version.exact}" transitive="false" conf="build->default"/>
        <dependency org="org.apache.ant" name="ant-junit4" rev="${ant.version.exact}" transitive="false" conf="build->default"/>

        <!-- Truth
             Library for writing literal assertions. -->
        <dependency org="com.google.truth" name="truth" rev="0.39" conf="test->default; contrib->sources"/>
        <dependency org="com.google.truth.extensions" name="truth-java8-extension" rev="0.39" conf="test->default; contrib->sources"/>

        <!-- Google error-prone
             Compiler adaptor with some useful checks for common errors. -->
        <dependency org="com.google.errorprone" name="error_prone_ant" rev="2.2.0" transitive="false" conf="build->default" />
        <dependency org="com.google.errorprone" name="error_prone_annotations" rev="2.2.0" conf="build->default; contrib->sources" />

        <!-- Eclipse JDT Compiler
             For additional compiler warnings. -->
        <dependency org="org.eclipse.jdt.core.compiler" name="ecj" rev="4.7" conf="build->default"/>

        <!-- google-java-format
             A source-code formatter for Java -->
        <dependency org="com.google.googlejavaformat" name="google-java-format" rev="1.5" conf="format-source->default"/>

        <!-- Checkstyle -->
        <dependency org="com.github.sevntu-checkstyle" name="sevntu-checks" rev="1.27.0" conf="checkstyle->default"/>

        <!-- SpotBugs -->
        <dependency org="com.github.spotbugs" name="spotbugs-ant" rev="3.1.1" conf="spotbugs->default"/>
        <!-- JAR with annotations needs to be present at runtime because we use Nullable.class -->
        <dependency org="com.github.spotbugs" name="spotbugs-annotations" rev="3.1.1" conf="runtime->default; contrib->sources"/>
        <dependency org="com.google.code.findbugs" name="jsr305" rev="3.0.2" conf="runtime->default; contrib->sources"/>

        <!-- SmtInterpol -->
        <dependency org="de.uni-freiburg.informatik.ultimate" name="smtinterpol" rev="2.1-335-g4c543a5" conf="runtime-smtinterpol->master; contrib->sources"/>

        <!-- Princess -->
<<<<<<< HEAD
<!--        <dependency org="uuverifiers" name="princess_2.12" rev="2017-07-17-assertionless" conf="runtime-princess->default; contrib->sources">
        </dependency>
 -->

        <dependency org="uuverifiers" name="princess_2.12" rev="2017-12-06" conf="runtime-princess->default; contrib->sources">
=======
        <dependency org="uuverifiers" name="princess_2.12" rev="2018-01-27-assertionless" conf="runtime-princess->default; contrib->sources">
>>>>>>> 94ea257f
        </dependency>

        <!-- Solver Binaries -->
        <dependency org="org.sosy_lab" name="javasmt-solver-mathsat" rev="5.5.0" conf="runtime-mathsat->solver-mathsat" />
        <dependency org="org.sosy_lab" name="javasmt-solver-z3" rev="z3-4.6.0-9-g36204fa" conf="runtime-z3->solver-z3" />
        <dependency org="org.sosy_lab" name="javasmt-solver-optimathsat" rev="1.4.0.10" conf="runtime-optimathsat->solver-optimathsat" />

        <!-- Guava has a dependency on error_prone_annotations without a revision number, need an override. -->
        <override org="com.google.errorprone" module="error_prone_annotations" rev="2.2.0"/>
    </dependencies>
</ivy-module><|MERGE_RESOLUTION|>--- conflicted
+++ resolved
@@ -119,15 +119,7 @@
         <dependency org="de.uni-freiburg.informatik.ultimate" name="smtinterpol" rev="2.1-335-g4c543a5" conf="runtime-smtinterpol->master; contrib->sources"/>
 
         <!-- Princess -->
-<<<<<<< HEAD
-<!--        <dependency org="uuverifiers" name="princess_2.12" rev="2017-07-17-assertionless" conf="runtime-princess->default; contrib->sources">
-        </dependency>
- -->
-
-        <dependency org="uuverifiers" name="princess_2.12" rev="2017-12-06" conf="runtime-princess->default; contrib->sources">
-=======
         <dependency org="uuverifiers" name="princess_2.12" rev="2018-01-27-assertionless" conf="runtime-princess->default; contrib->sources">
->>>>>>> 94ea257f
         </dependency>
 
         <!-- Solver Binaries -->
